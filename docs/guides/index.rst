--- conflicted
+++ resolved
@@ -47,10 +47,7 @@
     specifying-dependencies
     wipe-environment
 
-<<<<<<< HEAD
-=======
 
->>>>>>> aac8fb39
 Read the Docs for Business how-to guides
 ----------------------------------------
 
@@ -59,8 +56,5 @@
 .. toctree::
    :maxdepth: 1
 
-<<<<<<< HEAD
    private-python-packages
-=======
-   private-submodules
->>>>>>> aac8fb39
+   private-submodules