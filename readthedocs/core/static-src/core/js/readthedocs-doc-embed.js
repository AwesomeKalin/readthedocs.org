--- conflicted
+++ resolved
@@ -1,20 +1,10 @@
-<<<<<<< HEAD
-var sponsorship = require('./doc-embed/sponsorship'),
-    footer = require('./doc-embed/footer.js'),
-    // grokthedocs = require('./doc-embed/grokthedocs-client'),
-    // mkdocs = require('./doc-embed/mkdocs'),
-    rtddata = require('./doc-embed/rtd-data'),
-    sphinx = require('./doc-embed/sphinx'),
-    search = require('./doc-embed/search');
-=======
-var sponsorship = require('./sponsorship');
+var sponsorship = require('./doc-embed/sponsorship');
 var footer = require('./doc-embed/footer.js');
 // grokthedocs = require('./doc-embed/grokthedocs-client'),
 // mkdocs = require('./doc-embed/mkdocs'),
 var rtddata = require('./doc-embed/rtd-data');
 var sphinx = require('./doc-embed/sphinx');
 var search = require('./doc-embed/search');
->>>>>>> e923c0cd
 
 $(document).ready(function () {
     footer.init();
