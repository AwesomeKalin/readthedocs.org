from django.conf.urls import url, patterns, include
from django.contrib import admin
from django.conf import settings
from django.views.generic.base import TemplateView

from tastypie.api import Api

from api.base import (ProjectResource, UserResource, BuildResource,
                      VersionResource, FileResource)
from builds.filters import VersionFilter
from core.forms import UserProfileForm
from core.views import SearchView
from projects.feeds import LatestProjectsFeed, NewProjectsFeed
from projects.filters import ProjectFilter
from projects.constants import LANGUAGES_REGEX

v1_api = Api(api_name='v1')
v1_api.register(BuildResource())
v1_api.register(UserResource())
v1_api.register(ProjectResource())
v1_api.register(VersionResource())
v1_api.register(FileResource())

admin.autodiscover()

handler500 = 'core.views.server_error'
handler404 = 'core.views.server_error_404'

urlpatterns = patterns(
    '',  # base view, flake8 complains if it is on the previous line.
    url(r'^$', 'core.views.homepage'),
    url(r'^security/', TemplateView.as_view(template_name='security.html')),

    # For serving docs locally and when nginx isn't
    url((r'^docs/(?P<project_slug>[-\w]+)/(?P<lang_slug>%s)/(?P<version_slug>'
         r'[-._\w]+?)/(?P<filename>.*)$') % LANGUAGES_REGEX,
        'core.views.serve_docs',
        name='docs_detail'),

    # Redirect to default version, if only lang_slug is set.
    url((r'^docs/(?P<project_slug>[-\w]+)/(?P<lang_slug>%s)/$') % LANGUAGES_REGEX,
        'core.views.redirect_lang_slug',
        name='docs_detail'),

    # Redirect to default version, if only version_slug is set.
    url(r'^docs/(?P<project_slug>[-\w]+)/(?P<version_slug>[-._\w]+)/$',
        'core.views.redirect_version_slug',
        name='docs_detail'),

    # Redirect to default version.
    url(r'^docs/(?P<project_slug>[-\w]+)/$',
        'core.views.redirect_project_slug',
        name='docs_detail'),

    # Handle /page/<path> redirects for explicit "latest" version goodness.
    url(r'^docs/(?P<project_slug>[-\w]+)/page/(?P<filename>.*)$',
        'core.views.redirect_page_with_filename',
        name='docs_detail'),

    # Handle single version URLs
    url(r'^docs/(?P<project_slug>[-\w]+)/(?P<filename>.*)$',
        'core.views.serve_single_version_docs',
        name='docs_detail'),

    # Handle fallbacks
    url(r'^user_builds/(?P<project_slug>[-\w]+)/rtd-builds/(?P<version_slug>[-._\w]+?)/(?P<filename>.*)$',
        'core.views.server_helpful_404',
        name='user_buils_fallback'),
    url(r'^user_builds/(?P<project_slug>[-\w]+)/translations/(?P<lang_slug>%s)/(?P<version_slug>[-._\w]+?)/(?P<filename>.*)$' % LANGUAGES_REGEX,
        'core.views.server_helpful_404',
        name='user_builds_fallback_translations'),

    url(r'^i18n/', include('django.conf.urls.i18n')),
    url(r'^projects/', include('projects.urls.public')),
    url(r'^builds/', include('builds.urls')),
<<<<<<< HEAD
    url(r'^accounts/', include('registration.backends.default.urls')),
=======
    url(r'^flagging/', include('basic.flagging.urls')),
    url(r'^accounts/', include('allauth.urls')),
>>>>>>> 7602f516
    url(r'^search/project/', SearchView.as_view(), name='haystack_project'),
    url(r'^search/', include('haystack.urls')),
    url(r'^admin/', include(admin.site.urls)),
    url(r'^dashboard/', include('projects.urls.private')),
    url(r'^github', 'core.views.github_build', name='github_build'),
    url(r'^bitbucket', 'core.views.bitbucket_build', name='bitbucket_build'),
    url(r'^build/(?P<pk>[-\w]+)',
        'core.views.generic_build',
        name='generic_build'),
    url(r'^random/(?P<project>[\w-]+)',
        'core.views.random_page',
        name='random_page'),
    url(r'^random/$', 'core.views.random_page', name='random_page'),
    url(r'^depth/$', 'core.views.queue_depth', name='queue_depth'),
    url(r'^queue_info/$', 'core.views.queue_info', name='queue_info'),
    url(r'^live/$', 'core.views.live_builds', name='live_builds'),
    url(r'^500/$', 'core.views.divide_by_zero', name='divide_by_zero'),
    url(r'^filter/version/$',
        'django_filters.views.object_filter',
        {'filter_class': VersionFilter, 'template_name': 'filter.html'},
        name='filter_version'),
    url(r'^filter/project/$',
        'django_filters.views.object_filter',
        {'filter_class': ProjectFilter, 'template_name': 'filter.html'},
        name='filter_project'),
    url(r'^wipe/(?P<project_slug>[-\w]+)/(?P<version_slug>[\w]{1}[-\w\.]+)/$',
        'core.views.wipe_version',
        name='wipe_version'),
    url(r'^profiles/create/', 'profiles.views.create_profile',
        {'form_class': UserProfileForm},
        name='profiles_profile_create'),
    url(r'^profiles/edit/', 'profiles.views.edit_profile',
        {'form_class': UserProfileForm},
        name='profiles_profile_edit'),
    url(r'^profiles/', include('profiles.urls')),
    url(r'^api/', include(v1_api.urls)),
    url(r'^api/v2/', include('restapi.urls')),
    url(r'^api-auth/', include('rest_framework.urls', namespace='rest_framework')),
    url(r'^feeds/new/$',
        NewProjectsFeed(),
        name="new_feed"),
    url(r'^feeds/latest/$',
        LatestProjectsFeed(),
        name="latest_feed"),
    url(r'^mlt/(?P<project_slug>[-\w]+)/(?P<filename>.*)$',
        'core.views.morelikethis',
        name='morelikethis'),
    url(r'^websupport/', include('websupport.urls')),

)

if settings.DEBUG:
    urlpatterns += patterns(
        '',  # base view, flake8 complains if it is on the previous line.
        url('style-catalog/$',
            TemplateView.as_view(template_name='style_catalog.html')),
        url(regex='^%s/(?P<path>.*)$' % settings.MEDIA_URL.strip('/'),
            view='django.views.static.serve',
            kwargs={'document_root': settings.MEDIA_ROOT}),
    )<|MERGE_RESOLUTION|>--- conflicted
+++ resolved
@@ -73,12 +73,8 @@
     url(r'^i18n/', include('django.conf.urls.i18n')),
     url(r'^projects/', include('projects.urls.public')),
     url(r'^builds/', include('builds.urls')),
-<<<<<<< HEAD
-    url(r'^accounts/', include('registration.backends.default.urls')),
-=======
     url(r'^flagging/', include('basic.flagging.urls')),
     url(r'^accounts/', include('allauth.urls')),
->>>>>>> 7602f516
     url(r'^search/project/', SearchView.as_view(), name='haystack_project'),
     url(r'^search/', include('haystack.urls')),
     url(r'^admin/', include(admin.site.urls)),
