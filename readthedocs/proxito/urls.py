"""
A quick rundown of all the URL's we are hoping to parse.

## Projects

pip.rtfd.io/<lang>/<version>/

* Can be single version (pip.rtfd.io/index.html)
* Can be translated (pip.rtfd.io/cz/latest/index.html)
* Can have subprojects (pip.rtfd.io/projects/foo/en/latest/index.html)

## Subprojects

pip.rtfd.io/projects/<slug>/

* Can be single version (pip.rtfd.io/projects/subproject/index.html)
* Can be translated (pip.rtfd.io/projects/subproject/cz/latest/index.html)
* Can't have subprojects (pip.rtfd.io/projects/foo/projects/bar/en/latest/index.html)

## Translations

pip.rtfd.io/<lang>/

* Must be served directly (pip.rtfd.io/cz/latest/index.html)
* Can't be single version (pip.rtfd.io/en/index.html)
    * TODO: Possibly support this, it seems reasonable
* Can't have subprojects (pip.rtfd.io/en/projects/foo/en/latestindex.html)
    * This would stop us from detaching translations from Project modeling
* Can't be translated (pip.rtfd.io/cz/en/latest/index.html)
"""

from django.conf import settings
from django.conf.urls import url
from django.views import defaults

from readthedocs.constants import pattern_opts
<<<<<<< HEAD
from readthedocs.projects.views.public import ProjectDownloadMedia
=======
from readthedocs.builds.constants import EXTERNAL
>>>>>>> 17d5f530
from readthedocs.proxito.views.serve import (
    ServeDocs,
    ServeError404,
    ServeRobotsTXT,
    ServeSitemapXML,
)
from readthedocs.proxito.views.redirects import redirect_page_with_filename
from readthedocs.proxito.views.utils import fast_404


DOC_PATH_PREFIX = getattr(settings, 'DOC_PATH_PREFIX', '')

urlpatterns = [
    # Serve downloads
    url(
        (
            # /_/downloads/pdf/pip/latest/
            r'^{DOC_PATH_PREFIX}downloads/(?P<type_>[-\w]+)/'
            r'(?P<project_slug>{project_slug})/'
            r'(?P<version_slug>{version_slug})/$'.format(
                DOC_PATH_PREFIX=DOC_PATH_PREFIX,
                **pattern_opts)
        ),
        ProjectDownloadMedia.as_view(),
        name='project_download_media',
    ),

    # Serve custom 404 pages
    url(
        r'^_proxito_404_(?P<proxito_path>.*)$',
        ServeError404.as_view(),
        name='serve_error_404',
    ),
    url(r'robots\.txt$', ServeRobotsTXT.as_view(), name='robots_txt'),
    url(r'sitemap\.xml$', ServeSitemapXML.as_view(), name='sitemap_xml'),

    # # TODO: Support this?
    # (Sub)project `page` redirect
    url(
        r'^(?:projects/(?P<subproject_slug>{project_slug})/)?'
        r'page/(?P<filename>.*)$'.format(**pattern_opts),
        redirect_page_with_filename,
        name='redirect_page_with_filename',
    ),

    # (Sub)project w/ translation and versions
    url(
        (
            r'^(?:projects/(?P<subproject_slug>{project_slug})/)?'
            r'(?P<lang_slug>{lang_slug})/'
            r'(?P<version_slug>{version_slug})/'
            r'(?P<filename>{filename_slug})$'.format(**pattern_opts)
        ),
        ServeDocs.as_view(),
        name='docs_detail',
    ),

    # # TODO: Support this?
    # # (Sub)project translation and single version
    # url(
    #     (
    #         r'^(?:|projects/(?P<subproject_slug>{project_slug})/)'
    #         r'(?P<lang_slug>{lang_slug})/'
    #         r'(?P<filename>{filename_slug})$'.format(**pattern_opts)
    #     ),
    #     serve_docs,
    #     name='docs_detail',
    # ),

    # External versions
    # (RTD_EXTERNAL_VERSION_DOMAIN/html/<project-slug>/<version-slug>/<filename>)
    # NOTE: requires to be before single version
    url(
        (
            r'^html/(?P<project_slug>{project_slug})/'
            r'(?P<version_slug>{version_slug})/'
            r'(?P<filename>{filename_slug})'.format(
                **pattern_opts,
            )
        ),
        ServeDocs.as_view(version_type=EXTERNAL),
        name='docs_detail_external_version',
    ),

    # (Sub)project single version
    url(
        (
            r'^(?:projects/(?P<subproject_slug>{project_slug})/)?'
            r'(?P<filename>{filename_slug})$'.format(**pattern_opts)
        ),
        ServeDocs.as_view(),
        name='docs_detail_singleversion_subproject',
    ),
]

# Use Django default error handlers to make things simpler
handler404 = fast_404
handler500 = defaults.server_error<|MERGE_RESOLUTION|>--- conflicted
+++ resolved
@@ -34,11 +34,7 @@
 from django.views import defaults
 
 from readthedocs.constants import pattern_opts
-<<<<<<< HEAD
-from readthedocs.projects.views.public import ProjectDownloadMedia
-=======
 from readthedocs.builds.constants import EXTERNAL
->>>>>>> 17d5f530
 from readthedocs.proxito.views.serve import (
     ServeDocs,
     ServeError404,
