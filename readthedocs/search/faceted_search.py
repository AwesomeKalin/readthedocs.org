--- conflicted
+++ resolved
@@ -4,7 +4,6 @@
 from elasticsearch_dsl import FacetedSearch, TermsFacet
 from elasticsearch_dsl.query import Bool, SimpleQueryString
 
-<<<<<<< HEAD
 from readthedocs.search.documents import (
     DomainDocument,
     PageDocument,
@@ -16,10 +15,7 @@
     before_project_search,
 )
 
-=======
 from readthedocs.core.utils.extend import SettingsOverrideObject
-from readthedocs.search.documents import PageDocument, ProjectDocument
->>>>>>> 3b511c9e
 
 log = logging.getLogger(__name__)
 
@@ -30,8 +26,8 @@
 class RTDFacetedSearch(FacetedSearch):
 
     def __init__(self, user, **kwargs):
-<<<<<<< HEAD
         self.user = user
+        self.filter_by_user = kwargs.pop('filter_by_user', None)
         for facet in self.facets:
             if facet in kwargs:
                 kwargs.setdefault('filters', {})[facet] = kwargs.pop(facet)
@@ -43,8 +39,6 @@
         super(RTDFacetedSearch, self).__init__(**kwargs)
 
     def search(self):
-=======
->>>>>>> 3b511c9e
         """
         Pass in a user in order to filter search results by privacy.
 
@@ -53,7 +47,6 @@
             The `self.user` attribute isn't currently used on the .org,
             but is used on the .com
         """
-<<<<<<< HEAD
         s = super().search()
         s = s.source(exclude=['content', 'headers'])
         resp = self.signal.send(sender=self, user=self.user, search=s)
@@ -67,11 +60,6 @@
                 )
         # Return 25 results
         return s[:25]
-=======
-        self.user = user
-        self.filter_by_user = kwargs.pop('filter_by_user', None)
-        super().__init__(**kwargs)
->>>>>>> 3b511c9e
 
     def query(self, search, query):
         """
@@ -83,7 +71,6 @@
         * Adds HTML encoding of results to avoid XSS issues.
         """
         search = search.highlight_options(encoder='html', number_of_fragments=3)
-<<<<<<< HEAD
 
         all_queries = []
 
@@ -119,14 +106,6 @@
         'language': TermsFacet(field='language')
     }
     signal = before_project_search
-=======
-        search = search.source(exclude=['content', 'headers'])
-        return search
-
-
-class ProjectSearchBase(RTDFacetedSearch):
-    facets = {'language': TermsFacet(field='language')}
->>>>>>> 3b511c9e
     doc_types = [ProjectDocument]
     index = ProjectDocument._doc_type.index
     fields = ('name^10', 'slug^5', 'description')
@@ -142,7 +121,6 @@
     fields = ['title^10', 'headers^5', 'content']
 
 
-<<<<<<< HEAD
 class AllSearch(RTDFacetedSearch):
     facets = {
         'project': TermsFacet(field='project'),
@@ -157,41 +135,4 @@
              PageDocument._doc_type.index,
              ProjectDocument._doc_type.index]
     fields = ('title^10', 'headers^5', 'content', 'name^20',
-              'slug^5', 'description', 'display_name^5')
-=======
-        # need to search for both 'and' and 'or' operations
-        # the score of and should be higher as it satisfies both or and and
-        for operator in ['AND', 'OR']:
-            query_string = SimpleQueryString(
-                query=query, fields=self.fields, default_operator=operator
-            )
-            all_queries.append(query_string)
-
-        # run bool query with should, so it returns result where either of the query matches
-        bool_query = Bool(should=all_queries)
-
-        search = search.query(bool_query)
-        return search
-
-
-class PageSearch(SettingsOverrideObject):
-
-    """
-    Allow this class to be overridden based on CLASS_OVERRIDES setting.
-
-    This is primary used on the .com to adjust how we filter our search queries
-    """
-
-    _default_class = PageSearchBase
-
-
-class ProjectSearch(SettingsOverrideObject):
-
-    """
-    Allow this class to be overridden based on CLASS_OVERRIDES setting.
-
-    This is primary used on the .com to adjust how we filter our search queries
-    """
-
-    _default_class = ProjectSearchBase
->>>>>>> 3b511c9e
+              'slug^5', 'description', 'display_name^5')