"""Search Queries."""

from django.db import models
from django.db.models import Count, Sum
from django.db.models.functions import TruncDate
from django.utils import timezone
from django.utils.translation import ugettext_lazy as _

from django_extensions.db.models import TimeStampedModel

from readthedocs.builds.models import Version
from readthedocs.projects.models import Project
from readthedocs.projects.querysets import RelatedProjectQuerySet
from readthedocs.search.utils import _get_last_31_days_iter, _get_last_31_days_str


class SearchQuery(TimeStampedModel):

    """Information about the search queries."""

    project = models.ForeignKey(
        Project,
        related_name='search_queries',
        on_delete=models.CASCADE,
    )
    version = models.ForeignKey(
        Version,
        verbose_name=_('Version'),
        related_name='search_queries',
        on_delete=models.CASCADE,
    )
    query = models.CharField(
        _('Query'),
        max_length=4092,
    )
    objects = RelatedProjectQuerySet.as_manager()

    class Meta:
        verbose_name = 'Search query'
        verbose_name_plural = 'Search queries'

    def __str__(self):
        return f'[{self.project.slug}:{self.version.slug}]: {self.query}'

    @classmethod
    def generate_queries_count_of_one_month(cls, project_slug):
        """
        Returns the total queries performed each day of the last 30 days (including today).

        Structure of returned data is compatible to make graphs.
        Sample returned data::
            {
                'labels': ['01 Jul', '02 Jul', '03 Jul'],
                'int_data': [150, 200, 143]
            }
        This data shows that there were 150 searches were made on 01 July,
        200 searches on 02 July and 143 searches on 03 July.
        """
        today = timezone.now().date()
        last_30th_day = timezone.now().date() - timezone.timedelta(days=30)

        # this includes the current day also
        last_31_days_iter = _get_last_31_days_iter()

        qs = cls.objects.filter(
            project__slug=project_slug,
            created__date__lte=today,
            created__date__gte=last_30th_day,
        ).order_by('-created')

        # dict containing the total number of queries
        # of each day for the past 30 days (if present in database).
        count_dict = dict(
            qs.annotate(created_date=TruncDate('created'))
            .values('created_date')
            .order_by('created_date')
            .annotate(count=Count('id'))
            .values_list('created_date', 'count')
        )

        count_data = [count_dict.get(date) or 0 for date in last_31_days_iter]

        # format the date value to a more readable form
        # Eg. `16 Jul`
        last_31_days_str = _get_last_31_days_str()

        final_data = {
            'labels': last_31_days_str,
            'int_data': count_data,
        }

<<<<<<< HEAD
        return final_data

    @classmethod
    def generate_distribution_of_top_queries(cls, project_slug, n):
        """
        Returns top `n` most searched queries with their count.

        Structure of returned data is compatible to make graphs.
        Sample returned data::
            {
                'labels': ['read the docs', 'documentation', 'sphinx'],
                'int_data': [150, 200, 143]
            }
        This data shows that `read the docs` was searched 150 times,
        `documentation` was searched 200 times and `sphinx` was searched 143 times.
        """
        qs = cls.objects.filter(project__slug=project_slug)

        # total searches ever made
        total_count = len(qs)

        # search queries with their count
        # Eg. [('read the docs', 150), ('documentation', 200), ('sphinx', 143')]
        count_of_each_query = (
            qs.values('query')
            .annotate(count=Count('id'))
            .order_by('-count')
            .values_list('query', 'count')
        )

        # total number of searches made for top `n` queries
        count_of_top_n = sum([value[1] for value in count_of_each_query][:n])

        # total number of remaining searches
        count_of_other = total_count - count_of_top_n

        final_data = {
            'labels': [value[0] for value in count_of_each_query][:n],
            'int_data': [value[1] for value in count_of_each_query][:n],
        }

        if count_of_other:
            final_data['labels'].append('Other queries')
            final_data['int_data'].append(count_of_other)

        return final_data


class PageView(models.Model):
    project = models.ForeignKey(
        Project,
        related_name='page_views',
        on_delete=models.CASCADE,
    )
    version = models.ForeignKey(
        Version,
        verbose_name=_('Version'),
        related_name='page_views',
        on_delete=models.CASCADE,
    )
    path = models.CharField(max_length=4096)
    view_count = models.PositiveIntegerField(default=1)
    date = models.DateField()

    def __str__(self):
        return f'[{self.project.slug}:{self.version.slug}]: {self.path}'

    @classmethod
    def get_top_viewed_pages(cls, project):
        """
        Returns top 10 pages according to view counts.

        Structure of returned data is compatible to make graphs.
        Sample returned data::
        {
            'pages': ['index.html', 'contribute.html', 'sponsors.html'],
            'view_counts': [150, 200, 143]
        }
        This data shows that `index.html` is the most viewed page having 150 total views,
        followed by `contribute.html` and `sponsors.html` having 200 and
        143 total page views respectively.
        """
        qs = (
            cls.objects
            .filter(project=project)
            .values_list('path')
            .annotate(total_views=Sum('view_count'))
            .values_list('path', 'total_views')
            .order_by('-total_views')[:10]
        )

        pages = []
        view_counts = []

        for data in qs.iterator():
            pages.append(data[0])
            view_counts.append(data[1])

        final_data = {
            'pages': pages,
            'view_counts': view_counts,
        }

        return final_data

    @classmethod
    def get_page_view_count_of_one_month(cls, project_slug, page_path):
        """
        Returns the total page views count for last 30 days (including today) for a particular `page_path`.

        Structure of returned data is compatible to make graphs.
        Sample returned data::
            {
                'labels': ['01 Jul', '02 Jul', '03 Jul'],
                'int_data': [150, 200, 143]
            }
        This data shows that there were 150 page views on 01 July,
        200 page views on 02 July and 143 page views on 03 July for a particular `page_path`.
        """
        today = timezone.now().date()
        last_30th_day = timezone.now().date() - timezone.timedelta(days=30)

        # this includes the current day also
        last_31_days_iter = _get_last_31_days_iter()

        qs = cls.objects.filter(
            project__slug=project_slug,
            path=page_path,
        ).order_by('-date')

        count_dict = dict(
            qs.values('date')
            .order_by('date')
            .values_list('date', 'view_count')
        )

        count_data = [count_dict.get(date) or 0 for date in last_31_days_iter]

        # format the date value to a more readable form
        # Eg. `16 Jul`
        last_31_days_str = _get_last_31_days_str()

        final_data = {
            'labels': last_31_days_str,
            'int_data': count_data,
        }

=======
>>>>>>> 0b2e1d59
        return final_data<|MERGE_RESOLUTION|>--- conflicted
+++ resolved
@@ -88,52 +88,6 @@
             'labels': last_31_days_str,
             'int_data': count_data,
         }
-
-<<<<<<< HEAD
-        return final_data
-
-    @classmethod
-    def generate_distribution_of_top_queries(cls, project_slug, n):
-        """
-        Returns top `n` most searched queries with their count.
-
-        Structure of returned data is compatible to make graphs.
-        Sample returned data::
-            {
-                'labels': ['read the docs', 'documentation', 'sphinx'],
-                'int_data': [150, 200, 143]
-            }
-        This data shows that `read the docs` was searched 150 times,
-        `documentation` was searched 200 times and `sphinx` was searched 143 times.
-        """
-        qs = cls.objects.filter(project__slug=project_slug)
-
-        # total searches ever made
-        total_count = len(qs)
-
-        # search queries with their count
-        # Eg. [('read the docs', 150), ('documentation', 200), ('sphinx', 143')]
-        count_of_each_query = (
-            qs.values('query')
-            .annotate(count=Count('id'))
-            .order_by('-count')
-            .values_list('query', 'count')
-        )
-
-        # total number of searches made for top `n` queries
-        count_of_top_n = sum([value[1] for value in count_of_each_query][:n])
-
-        # total number of remaining searches
-        count_of_other = total_count - count_of_top_n
-
-        final_data = {
-            'labels': [value[0] for value in count_of_each_query][:n],
-            'int_data': [value[1] for value in count_of_each_query][:n],
-        }
-
-        if count_of_other:
-            final_data['labels'].append('Other queries')
-            final_data['int_data'].append(count_of_other)
 
         return final_data
 
@@ -237,6 +191,4 @@
             'int_data': count_data,
         }
 
-=======
->>>>>>> 0b2e1d59
         return final_data