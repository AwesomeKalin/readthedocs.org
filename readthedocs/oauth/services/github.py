--- conflicted
+++ resolved
@@ -1,17 +1,5 @@
-# -*- coding: utf-8 -*-
-
 """OAuth utility functions."""
 
-<<<<<<< HEAD
-from __future__ import (
-    absolute_import,
-    division,
-    print_function,
-    unicode_literals,
-)
-
-=======
->>>>>>> aace7321
 import json
 import logging
 import re
