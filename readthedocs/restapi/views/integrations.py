--- conflicted
+++ resolved
@@ -1,13 +1,10 @@
 """Endpoints integrating with Github, Bitbucket, and other webhooks."""
-<<<<<<< HEAD
 
 from __future__ import absolute_import
-from builtins import object
-=======
->>>>>>> 4cddf5bd
 import json
 import logging
 
+from builtins import object
 from rest_framework import permissions
 from rest_framework.views import APIView
 from rest_framework.renderers import JSONRenderer
