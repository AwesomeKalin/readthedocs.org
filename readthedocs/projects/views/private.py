"""Project views for authenticated users."""

import csv
import logging

from allauth.socialaccount.models import SocialAccount
from django.conf import settings
from django.contrib import messages
from django.contrib.auth.decorators import login_required
from django.contrib.auth.models import User
from django.db.models import Count
from django.http import (
    Http404,
    HttpResponseBadRequest,
    HttpResponseNotAllowed,
    HttpResponseRedirect,
    StreamingHttpResponse,
)
from django.middleware.csrf import get_token
from django.shortcuts import get_object_or_404, render
from django.urls import reverse
from django.utils import timezone
from django.utils.safestring import mark_safe
from django.utils.translation import ugettext_lazy as _
from django.views.generic import ListView, TemplateView, View
from formtools.wizard.views import SessionWizardView
from vanilla import CreateView, DeleteView, DetailView, GenericView, UpdateView

from readthedocs.builds.forms import VersionForm
from readthedocs.builds.models import Version
from readthedocs.core.mixins import ListViewWithForm, LoginRequiredMixin
from readthedocs.core.utils import broadcast, trigger_build
from readthedocs.core.utils.extend import SettingsOverrideObject
from readthedocs.integrations.models import HttpExchange, Integration
from readthedocs.oauth.services import registry
from readthedocs.oauth.tasks import attach_webhook
from readthedocs.oauth.utils import update_webhook
from readthedocs.projects import tasks
from readthedocs.projects.forms import (
    DomainForm,
    EmailHookForm,
    EnvironmentVariableForm,
    IntegrationForm,
    ProjectAdvancedForm,
    ProjectAdvertisingForm,
    ProjectBasicsForm,
    ProjectExtraForm,
    ProjectRelationshipForm,
    RedirectForm,
    TranslationForm,
    UpdateProjectForm,
    UserForm,
    WebHookForm,
)
from readthedocs.projects.models import (
    Domain,
    EmailHook,
    EnvironmentVariable,
    Feature,
    Project,
    ProjectRelationship,
    WebHook,
)
from readthedocs.projects.notifications import EmailConfirmNotification
from readthedocs.projects.utils import Echo
from readthedocs.projects.views.base import ProjectAdminMixin, ProjectSpamMixin
from readthedocs.projects.views.mixins import ProjectImportMixin
from readthedocs.search.models import SearchQuery

from ..tasks import retry_domain_verification


log = logging.getLogger(__name__)


class PrivateViewMixin(LoginRequiredMixin):

    pass


class ProjectDashboard(PrivateViewMixin, ListView):

    """Project dashboard."""

    model = Project
    template_name = 'projects/project_dashboard.html'

    def validate_primary_email(self, user):
        """
        Sends a persistent error notification.

        Checks if the user has a primary email or if the primary email
        is verified or not. Sends a persistent error notification if
        either of the condition is False.
        """
        email_qs = user.emailaddress_set.filter(primary=True)
        email = email_qs.first()
        if not email or not email.verified:
            notification = EmailConfirmNotification(user=user, success=False)
            notification.send()

    def get_queryset(self):
        return Project.objects.dashboard(self.request.user)

    def get(self, request, *args, **kwargs):
        self.validate_primary_email(request.user)
        return super(ProjectDashboard, self).get(self, request, *args, **kwargs)

    def get_context_data(self, **kwargs):
        context = super().get_context_data(**kwargs)

        return context


class ProjectMixin(PrivateViewMixin):

    """Common pieces for model views of Project."""

    model = Project
    lookup_url_kwarg = 'project_slug'
    lookup_field = 'slug'
    context_object_name = 'project'

    def get_queryset(self):
        return self.model.objects.for_admin_user(self.request.user)


class ProjectUpdate(ProjectSpamMixin, ProjectMixin, UpdateView):

    form_class = UpdateProjectForm
    success_message = _('Project settings updated')
    template_name = 'projects/project_edit.html'

    def get_success_url(self):
        return reverse('projects_detail', args=[self.object.slug])


class ProjectAdvancedUpdate(ProjectSpamMixin, ProjectMixin, UpdateView):

    form_class = ProjectAdvancedForm
    success_message = _('Project settings updated')
    template_name = 'projects/project_advanced.html'

    def get_success_url(self):
        return reverse('projects_detail', args=[self.object.slug])


class ProjectDelete(ProjectMixin, DeleteView):

    success_message = _('Project deleted')
    template_name = 'projects/project_delete.html'

    def get_context_data(self, **kwargs):
        context = super().get_context_data(**kwargs)
        context['is_superproject'] = (
            self.object.subprojects.all().exists()
        )
        return context

    def get_success_url(self):
        return reverse('projects_dashboard')


@login_required
def project_version_detail(request, project_slug, version_slug):
    """Project version detail page."""
    project = get_object_or_404(
        Project.objects.for_admin_user(request.user),
        slug=project_slug,
    )
    version = get_object_or_404(
        Version.internal.public(
            user=request.user,
            project=project,
            only_active=False,
        ),
        slug=version_slug,
    )

    form = VersionForm(request.POST or None, instance=version)

    if request.method == 'POST' and form.is_valid():
        version = form.save()
        if form.has_changed():
            if 'active' in form.changed_data and version.active is False:
                log.info('Removing files for version %s', version.slug)
                broadcast(
                    type='app',
                    task=tasks.remove_dirs,
                    args=[version.get_artifact_paths()],
                )
                version.built = False
                version.save()
        url = reverse('project_version_list', args=[project.slug])
        return HttpResponseRedirect(url)

    return render(
        request,
        'projects/project_version_detail.html',
        {'form': form, 'project': project, 'version': version},
    )


class ImportWizardView(
        ProjectImportMixin, ProjectSpamMixin, PrivateViewMixin,
        SessionWizardView,
):

    """Project import wizard."""

    form_list = [
        ('basics', ProjectBasicsForm),
        ('extra', ProjectExtraForm),
    ]
    condition_dict = {'extra': lambda self: self.is_advanced()}

    def get_form_kwargs(self, step=None):
        """Get args to pass into form instantiation."""
        kwargs = {}
        kwargs['user'] = self.request.user
        if step == 'basics':
            kwargs['show_advanced'] = True
        return kwargs

    def get_template_names(self):
        """Return template names based on step name."""
        return 'projects/import_{}.html'.format(self.steps.current)

    def done(self, form_list, **kwargs):
        """
        Save form data as object instance.

        Don't save form data directly, instead bypass documentation building and
        other side effects for now, by signalling a save without commit. Then,
        finish by added the members to the project and saving.
        """
        form_data = self.get_all_cleaned_data()
        extra_fields = ProjectExtraForm.Meta.fields
        # expect the first form; manually wrap in a list in case it's a
        # View Object, as it is in Python 3.
        basics_form = list(form_list)[0]
        # Save the basics form to create the project instance, then alter
        # attributes directly from other forms
        project = basics_form.save()

        # Remove tags to avoid setting them in raw instead of using ``.add``
        tags = form_data.pop('tags', [])

        for field, value in list(form_data.items()):
            if field in extra_fields:
                setattr(project, field, value)
        project.save()

        self.finish_import_project(self.request, project, tags)

        return HttpResponseRedirect(
            reverse('projects_detail', args=[project.slug]),
        )

    def is_advanced(self):
        """Determine if the user selected the `show advanced` field."""
        data = self.get_cleaned_data_for_step('basics') or {}
        return data.get('advanced', True)


class ImportDemoView(PrivateViewMixin, ProjectImportMixin, View):

    """View to pass request on to import form to import demo project."""

    form_class = ProjectBasicsForm
    request = None
    args = None
    kwargs = None

    def get(self, request, *args, **kwargs):
        """Process link request as a form post to the project import form."""
        self.request = request
        self.args = args
        self.kwargs = kwargs

        data = self.get_form_data()
        project = Project.objects.for_admin_user(
            request.user,
        ).filter(repo=data['repo']).first()
        if project is not None:
            messages.success(
                request,
                _('The demo project is already imported!'),
            )
        else:
            kwargs = self.get_form_kwargs()
            form = self.form_class(data=data, **kwargs)
            if form.is_valid():
                project = form.save()
                project.save()
                self.trigger_initial_build(project, request.user)
                messages.success(
                    request,
                    _('Your demo project is currently being imported'),
                )
            else:
                messages.error(
                    request,
                    _('There was a problem adding the demo project'),
                )
                return HttpResponseRedirect(reverse('projects_dashboard'))
        return HttpResponseRedirect(
            reverse('projects_detail', args=[project.slug]),
        )

    def get_form_data(self):
        """Get form data to post to import form."""
        return {
            'name': '{}-demo'.format(self.request.user.username),
            'repo_type': 'git',
            'repo': 'https://github.com/readthedocs/template.git',
        }

    def get_form_kwargs(self):
        """Form kwargs passed in during instantiation."""
        return {'user': self.request.user}

    def trigger_initial_build(self, project, user):
        """
        Trigger initial build.

        Allow to override the behavior from outside.
        """
        return trigger_build(project)


class ImportView(PrivateViewMixin, TemplateView):

    """
    On GET, show the source an import view, on POST, mock out a wizard.

    If we are accepting POST data, use the fields to seed the initial data in
    :py:class:`ImportWizardView`.  The import templates will redirect the form to
    `/dashboard/import`
    """

    template_name = 'projects/project_import.html'
    wizard_class = ImportWizardView

    def get(self, request, *args, **kwargs):
        """
        Display list of repositories to import.

        Adds a warning to the listing if any of the accounts connected for the
        user are not supported accounts.
        """
        deprecated_accounts = (
            SocialAccount.objects
            .filter(user=self.request.user)
            .exclude(
                provider__in=[
                    service.adapter.provider_id for service in registry
                ],
            )
        )  # yapf: disable
        for account in deprecated_accounts:
            provider_account = account.get_provider_account()
            messages.error(
                request,
                mark_safe((
                    _(
                        'There is a problem with your {service} account, '
                        'try reconnecting your account on your '
                        '<a href="{url}">connected services page</a>.',
                    ).format(
                        service=provider_account.get_brand()['name'],
                        url=reverse('socialaccount_connections'),
                    )
                )),  # yapf: disable
            )
        return super().get(request, *args, **kwargs)

    def post(self, request, *args, **kwargs):
        initial_data = {}
        initial_data['basics'] = {}
        for key in ['name', 'repo', 'repo_type', 'remote_repository']:
            initial_data['basics'][key] = request.POST.get(key)
        initial_data['extra'] = {}
        for key in ['description', 'project_url']:
            initial_data['extra'][key] = request.POST.get(key)
        request.method = 'GET'
        return self.wizard_class.as_view(initial_dict=initial_data)(request)

    def get_context_data(self, **kwargs):
        context = super().get_context_data(**kwargs)
        context['view_csrf_token'] = get_token(self.request)
        context['has_connected_accounts'] = SocialAccount.objects.filter(
            user=self.request.user,
        ).exists()
        return context


class ProjectRelationshipMixin(ProjectAdminMixin, PrivateViewMixin):

    model = ProjectRelationship
    form_class = ProjectRelationshipForm
    lookup_field = 'child__slug'
    lookup_url_kwarg = 'subproject_slug'

    def get_queryset(self):
        self.project = self.get_project()
        return self.model.objects.filter(parent=self.project)

    def get_form(self, data=None, files=None, **kwargs):
        kwargs['user'] = self.request.user
        return super().get_form(data, files, **kwargs)

    def form_valid(self, form):
        broadcast(
            type='app',
            task=tasks.symlink_subproject,
            args=[self.get_project().pk],
        )
        return super().form_valid(form)

    def get_success_url(self):
        return reverse('projects_subprojects', args=[self.get_project().slug])


class ProjectRelationshipList(ProjectRelationshipMixin, ListView):

    def get_context_data(self, **kwargs):
        ctx = super().get_context_data(**kwargs)
        ctx['superproject'] = self.project.superprojects.first()
        return ctx


class ProjectRelationshipCreate(ProjectRelationshipMixin, CreateView):

    pass


class ProjectRelationshipUpdate(ProjectRelationshipMixin, UpdateView):

    pass


class ProjectRelationshipDelete(ProjectRelationshipMixin, DeleteView):

    http_method_names = ['post']


@login_required
def project_users(request, project_slug):
    """Project users view and form view."""
    project = get_object_or_404(
        Project.objects.for_admin_user(request.user),
        slug=project_slug,
    )

    form = UserForm(data=request.POST or None, project=project)

    if request.method == 'POST' and form.is_valid():
        form.save()
        project_dashboard = reverse('projects_users', args=[project.slug])
        return HttpResponseRedirect(project_dashboard)

    users = project.users.all()

    return render(
        request,
        'projects/project_users.html',
        {'form': form, 'project': project, 'users': users},
    )


@login_required
def project_users_delete(request, project_slug):
    if request.method != 'POST':
        return HttpResponseNotAllowed('Only POST is allowed')
    project = get_object_or_404(
        Project.objects.for_admin_user(request.user),
        slug=project_slug,
    )
    user = get_object_or_404(
        User.objects.all(),
        username=request.POST.get('username'),
    )
    if user == request.user:
        raise Http404
    project.users.remove(user)
    project_dashboard = reverse('projects_users', args=[project.slug])
    return HttpResponseRedirect(project_dashboard)


@login_required
def project_notifications(request, project_slug):
    """Project notification view and form view."""
    project = get_object_or_404(
        Project.objects.for_admin_user(request.user),
        slug=project_slug,
    )

    email_form = EmailHookForm(data=None, project=project)
    webhook_form = WebHookForm(data=None, project=project)

    if request.method == 'POST':
        if 'email' in request.POST.keys():
            email_form = EmailHookForm(data=request.POST, project=project)
            if email_form.is_valid():
                email_form.save()
        elif 'url' in request.POST.keys():
            webhook_form = WebHookForm(data=request.POST, project=project)
            if webhook_form.is_valid():
                webhook_form.save()

    emails = project.emailhook_notifications.all()
    urls = project.webhook_notifications.all()

    return render(
        request,
        'projects/project_notifications.html',
        {
            'email_form': email_form,
            'webhook_form': webhook_form,
            'project': project,
            'emails': emails,
            'urls': urls,
        },
    )


@login_required
def project_notifications_delete(request, project_slug):
    """Project notifications delete confirmation view."""
    if request.method != 'POST':
        return HttpResponseNotAllowed('Only POST is allowed')
    project = get_object_or_404(
        Project.objects.for_admin_user(request.user),
        slug=project_slug,
    )
    try:
        project.emailhook_notifications.get(
            email=request.POST.get('email'),
        ).delete()
    except EmailHook.DoesNotExist:
        try:
            project.webhook_notifications.get(
                url=request.POST.get('email'),
            ).delete()
        except WebHook.DoesNotExist:
            raise Http404
    project_dashboard = reverse('projects_notifications', args=[project.slug])
    return HttpResponseRedirect(project_dashboard)


@login_required
def project_translations(request, project_slug):
    """Project translations view and form view."""
    project = get_object_or_404(
        Project.objects.for_admin_user(request.user),
        slug=project_slug,
    )
    form = TranslationForm(
        data=request.POST or None,
        parent=project,
        user=request.user,
    )

    if request.method == 'POST' and form.is_valid():
        form.save()
        project_dashboard = reverse(
            'projects_translations',
            args=[project.slug],
        )
        return HttpResponseRedirect(project_dashboard)

    lang_projects = project.translations.all()

    return render(
        request,
        'projects/project_translations.html',
        {
            'form': form,
            'project': project,
            'lang_projects': lang_projects,
        },
    )


@login_required
def project_translations_delete(request, project_slug, child_slug):
    project = get_object_or_404(
        Project.objects.for_admin_user(request.user),
        slug=project_slug,
    )
    subproj = get_object_or_404(
        project.translations,
        slug=child_slug,
    )
    project.translations.remove(subproj)
    project_dashboard = reverse('projects_translations', args=[project.slug])
    return HttpResponseRedirect(project_dashboard)


@login_required
def project_redirects(request, project_slug):
    """Project redirects view and form view."""
    project = get_object_or_404(
        Project.objects.for_admin_user(request.user),
        slug=project_slug,
    )

    form = RedirectForm(data=request.POST or None, project=project)

    if request.method == 'POST' and form.is_valid():
        form.save()
        project_dashboard = reverse('projects_redirects', args=[project.slug])
        return HttpResponseRedirect(project_dashboard)

    redirects = project.redirects.all()

    return render(
        request,
        'projects/project_redirects.html',
        {'form': form, 'project': project, 'redirects': redirects},
    )


@login_required
def project_redirects_delete(request, project_slug):
    """Project redirect delete view."""
    if request.method != 'POST':
        return HttpResponseNotAllowed('Only POST is allowed')
    project = get_object_or_404(
        Project.objects.for_admin_user(request.user),
        slug=project_slug,
    )
    redirect = get_object_or_404(
        project.redirects,
        pk=request.POST.get('id_pk'),
    )
    if redirect.project == project:
        redirect.delete()
    else:
        raise Http404
    return HttpResponseRedirect(
        reverse('projects_redirects', args=[project.slug]),
    )


@login_required
def project_version_delete_html(request, project_slug, version_slug):
    """
    Project version 'delete' HTML.

    This marks a version as not built
    """
    project = get_object_or_404(
        Project.objects.for_admin_user(request.user),
        slug=project_slug,
    )
    version = get_object_or_404(
        Version.internal.public(
            user=request.user,
            project=project,
            only_active=False,
        ),
        slug=version_slug,
    )

    if not version.active:
        version.built = False
        version.save()
        broadcast(
            type='app',
            task=tasks.remove_dirs,
            args=[version.get_artifact_paths()],
        )
    else:
        return HttpResponseBadRequest(
            "Can't delete HTML for an active version.",
        )
    return HttpResponseRedirect(
        reverse('project_version_list', kwargs={'project_slug': project_slug}),
    )


class DomainMixin(ProjectAdminMixin, PrivateViewMixin):
    model = Domain
    form_class = DomainForm
    lookup_url_kwarg = 'domain_pk'

    def get_success_url(self):
        return reverse('projects_domains', args=[self.get_project().slug])


class DomainList(DomainMixin, ListViewWithForm):

    def get_context_data(self, **kwargs):
        ctx = super().get_context_data(**kwargs)

        # Get the default docs domain
        ctx['default_domain'] = settings.PUBLIC_DOMAIN if settings.USE_SUBDOMAIN else settings.PRODUCTION_DOMAIN  # noqa

        # Retry validation on all domains if applicable
        for domain in ctx['domain_list']:
            retry_domain_verification.delay(domain_pk=domain.pk)

        return ctx


class DomainCreateBase(DomainMixin, CreateView):
    pass


class DomainCreate(SettingsOverrideObject):
    _default_class = DomainCreateBase


class DomainUpdateBase(DomainMixin, UpdateView):
    pass


class DomainUpdate(SettingsOverrideObject):
    _default_class = DomainUpdateBase


class DomainDelete(DomainMixin, DeleteView):

    pass


class IntegrationMixin(ProjectAdminMixin, PrivateViewMixin):

    """Project external service mixin for listing webhook objects."""

    model = Integration
    integration_url_field = 'integration_pk'
    form_class = IntegrationForm

    def get_queryset(self):
        return self.get_integration_queryset()

    def get_object(self):
        return self.get_integration()

    def get_integration_queryset(self):
        self.project = self.get_project()
        return self.model.objects.filter(project=self.project)

    def get_integration(self):
        """Return project integration determined by url kwarg."""
        if self.integration_url_field not in self.kwargs:
            return None
        return get_object_or_404(
            Integration,
            pk=self.kwargs[self.integration_url_field],
            project=self.get_project(),
        )

    def get_success_url(self):
        return reverse('projects_integrations', args=[self.get_project().slug])

    def get_template_names(self):
        if self.template_name:
            return self.template_name
        return 'projects/integration{}.html'.format(self.template_name_suffix)


class IntegrationList(IntegrationMixin, ListView):

    pass


class IntegrationCreate(IntegrationMixin, CreateView):

    def form_valid(self, form):
        self.object = form.save()
        if self.object.has_sync:
            attach_webhook(
                project_pk=self.get_project().pk,
                user_pk=self.request.user.pk,
                integration=self.object
            )
        return HttpResponseRedirect(self.get_success_url())

    def get_success_url(self):
        return reverse(
            'projects_integrations_detail',
            kwargs={
                'project_slug': self.get_project().slug,
                'integration_pk': self.object.id,
            },
        )


class IntegrationDetail(IntegrationMixin, DetailView):

    # Some of the templates can be combined, we'll avoid duplicating templates
    SUFFIX_MAP = {
        Integration.GITHUB_WEBHOOK: 'webhook',
        Integration.GITLAB_WEBHOOK: 'webhook',
        Integration.BITBUCKET_WEBHOOK: 'webhook',
        Integration.API_WEBHOOK: 'generic_webhook',
    }

    def get_template_names(self):
        if self.template_name:
            return self.template_name
        integration_type = self.get_integration().integration_type
        suffix = self.SUFFIX_MAP.get(integration_type, integration_type)
        return (
            'projects/integration_{}{}.html'
            .format(suffix, self.template_name_suffix)
        )


class IntegrationDelete(IntegrationMixin, DeleteView):

    http_method_names = ['post']


class IntegrationExchangeDetail(IntegrationMixin, DetailView):

    model = HttpExchange
    lookup_url_kwarg = 'exchange_pk'
    template_name = 'projects/integration_exchange_detail.html'

    def get_queryset(self):
        return self.model.objects.filter(integrations=self.get_integration())

    def get_object(self):
        return DetailView.get_object(self)


class IntegrationWebhookSync(IntegrationMixin, GenericView):

    """
    Resync a project webhook.

    The signal will add a success/failure message on the request.
    """

    def post(self, request, *args, **kwargs):
        # pylint: disable=unused-argument
        if 'integration_pk' in kwargs:
            integration = self.get_integration()
            update_webhook(self.get_project(), integration, request=request)
        else:
            # This is a brute force form of the webhook sync, if a project has a
            # webhook or a remote repository object, the user should be using
            # the per-integration sync instead.
            attach_webhook(
                project_pk=self.get_project().pk,
                user_pk=request.user.pk,
            )
        return HttpResponseRedirect(self.get_success_url())

    def get_success_url(self):
        return reverse('projects_integrations', args=[self.get_project().slug])


class ProjectAdvertisingUpdate(PrivateViewMixin, UpdateView):

    model = Project
    form_class = ProjectAdvertisingForm
    success_message = _('Project has been opted out from advertisement support')
    template_name = 'projects/project_advertising.html'
    lookup_url_kwarg = 'project_slug'
    lookup_field = 'slug'

    def get_queryset(self):
        return self.model.objects.for_admin_user(self.request.user)

    def get_success_url(self):
        return reverse('projects_advertising', args=[self.object.slug])


class EnvironmentVariableMixin(ProjectAdminMixin, PrivateViewMixin):

    """Environment Variables to be added when building the Project."""

    model = EnvironmentVariable
    form_class = EnvironmentVariableForm
    lookup_url_kwarg = 'environmentvariable_pk'

    def get_success_url(self):
        return reverse(
            'projects_environmentvariables',
            args=[self.get_project().slug],
        )


class EnvironmentVariableList(EnvironmentVariableMixin, ListView):

    pass


class EnvironmentVariableCreate(EnvironmentVariableMixin, CreateView):

    pass


class EnvironmentVariableDetail(EnvironmentVariableMixin, DetailView):

    pass


class EnvironmentVariableDelete(EnvironmentVariableMixin, DeleteView):

    http_method_names = ['post']


class SearchAnalytics(ProjectAdminMixin, PrivateViewMixin, TemplateView):

    template_name = 'projects/projects_search_analytics.html'
    http_method_names = ['get']

    def get(self, request, *args, **kwargs):
        download_data = request.GET.get('download', False)
        if download_data:
            return self._search_analytics_csv_data()
        return super().get(request, *args, **kwargs)

    def get_context_data(self, **kwargs):
        context = super().get_context_data(**kwargs)
        project = self.get_project()

<<<<<<< HEAD
        context['show_analytics'] = project.has_feature(
            Feature.SEARCH_ANALYTICS,
=======
    # data for plotting the line-chart
    query_count_of_1_month = SearchQuery.generate_queries_count_of_one_month(
        project_slug
    )

    queries = []
    qs = SearchQuery.objects.filter(project=project)
    if qs.exists():
        qs = (
            qs.values('query')
            .annotate(count=Count('id'))
            .order_by('-count', 'query')
            .values_list('query', 'count')
>>>>>>> a42f5d47
        )
        if not context['show_analytics']:
            return context

<<<<<<< HEAD
        # data for plotting the line-chart
        query_count_of_1_month = SearchQuery.generate_queries_count_of_one_month(
            project.slug,
        )
=======
        # only show top 100 queries
        queries = qs[:100]

    return render(
        request,
        'projects/projects_search_analytics.html',
        {
            'project': project,
            'queries': queries,
            'show_analytics': True,
            'query_count_of_1_month': query_count_of_1_month,
        }
    )
>>>>>>> a42f5d47

        # data for plotting the doughnut-chart
        distribution_of_top_queries = SearchQuery.generate_distribution_of_top_queries(
            project.slug, 10,
        )
        now = timezone.now()

        queries = []
        qs = SearchQuery.objects.filter(project=project)
        if qs.exists():
            qs = (
                qs.values('query')
                .annotate(count=Count('id'))
                .order_by('-count', 'query')
                .values_list('query', 'count')
            )

            # only show top 100 queries
            queries = qs[:100]

        context.update(
            {
                'queries': queries,
                'query_count_of_1_month': query_count_of_1_month,
                'distribution_of_top_queries': distribution_of_top_queries,
            },
        )
        return context

    def _search_analytics_csv_data(self):
        """Generate raw csv data of search queries."""
        project = self.get_project()
        now = timezone.now().date()
        last_3_month = now - timezone.timedelta(days=90)

        data = (
            SearchQuery.objects.filter(
                project=project,
                created__date__gte=last_3_month,
                created__date__lte=now,
            )
            .order_by('-created')
            .values_list('created', 'query')
        )

        file_name = '{project_slug}_from_{start}_to_{end}.csv'.format(
            project_slug=project.slug,
            start=timezone.datetime.strftime(last_3_month, '%Y-%m-%d'),
            end=timezone.datetime.strftime(now, '%Y-%m-%d'),
        )
        # remove any spaces in filename.
        file_name = '-'.join([text for text in file_name.split() if text])

        csv_data = (
            [timezone.datetime.strftime(time, '%Y-%m-%d %H:%M:%S'), query]
            for time, query in data
        )
        pseudo_buffer = Echo()
        writer = csv.writer(pseudo_buffer)
        response = StreamingHttpResponse(
            (writer.writerow(row) for row in csv_data),
            content_type="text/csv",
        )
        response['Content-Disposition'] = f'attachment; filename="{file_name}"'
        return response<|MERGE_RESOLUTION|>--- conflicted
+++ resolved
@@ -922,54 +922,16 @@
         context = super().get_context_data(**kwargs)
         project = self.get_project()
 
-<<<<<<< HEAD
         context['show_analytics'] = project.has_feature(
             Feature.SEARCH_ANALYTICS,
-=======
-    # data for plotting the line-chart
-    query_count_of_1_month = SearchQuery.generate_queries_count_of_one_month(
-        project_slug
-    )
-
-    queries = []
-    qs = SearchQuery.objects.filter(project=project)
-    if qs.exists():
-        qs = (
-            qs.values('query')
-            .annotate(count=Count('id'))
-            .order_by('-count', 'query')
-            .values_list('query', 'count')
->>>>>>> a42f5d47
         )
         if not context['show_analytics']:
             return context
 
-<<<<<<< HEAD
         # data for plotting the line-chart
         query_count_of_1_month = SearchQuery.generate_queries_count_of_one_month(
             project.slug,
         )
-=======
-        # only show top 100 queries
-        queries = qs[:100]
-
-    return render(
-        request,
-        'projects/projects_search_analytics.html',
-        {
-            'project': project,
-            'queries': queries,
-            'show_analytics': True,
-            'query_count_of_1_month': query_count_of_1_month,
-        }
-    )
->>>>>>> a42f5d47
-
-        # data for plotting the doughnut-chart
-        distribution_of_top_queries = SearchQuery.generate_distribution_of_top_queries(
-            project.slug, 10,
-        )
-        now = timezone.now()
 
         queries = []
         qs = SearchQuery.objects.filter(project=project)
@@ -988,7 +950,6 @@
             {
                 'queries': queries,
                 'query_count_of_1_month': query_count_of_1_month,
-                'distribution_of_top_queries': distribution_of_top_queries,
             },
         )
         return context
