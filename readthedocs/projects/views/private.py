--- conflicted
+++ resolved
@@ -6,12 +6,8 @@
 from allauth.socialaccount.models import SocialAccount
 from django.conf import settings
 from django.contrib import messages
-<<<<<<< HEAD
 from django.contrib.auth.decorators import login_required
 from django.db.models import Count, OuterRef, Subquery
-=======
-from django.db.models import Count
->>>>>>> 0d7901eb
 from django.http import (
     Http404,
     HttpResponseBadRequest,
@@ -44,10 +40,7 @@
     Version,
     VersionAutomationRule,
 )
-from readthedocs.core.mixins import (
-    ListViewWithForm,
-    PrivateViewMixin,
-)
+from readthedocs.core.mixins import ListViewWithForm, PrivateViewMixin
 from readthedocs.core.utils import broadcast, trigger_build
 from readthedocs.core.utils.extend import SettingsOverrideObject
 from readthedocs.integrations.models import HttpExchange, Integration
