--- conflicted
+++ resolved
@@ -3,14 +3,8 @@
 from readthedocs.builds.models import Version
 from django.contrib import admin
 from readthedocs.redirects.models import Redirect
-<<<<<<< HEAD
 from .models import (Project, ImportedFile,
                      ProjectRelationship, EmailHook, WebHook, Domain)
-=======
-from readthedocs.projects.models import (Project, ImportedFile,
-                                         ProjectRelationship, EmailHook,
-                                         WebHook)
->>>>>>> 07737d83
 from guardian.admin import GuardedModelAdmin
 
 
