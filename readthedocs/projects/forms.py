--- conflicted
+++ resolved
@@ -1,11 +1,13 @@
 # -*- coding: utf-8 -*-
-<<<<<<< HEAD
-=======
 
 """Project forms."""
->>>>>>> 28845c75
-
-"""Project forms."""
+
+from __future__ import (
+    absolute_import,
+    division,
+    print_function,
+    unicode_literals,
+)
 
 try:
     # TODO: remove this when we deprecate Python2
@@ -20,14 +22,15 @@
         return re.match("(?:" + regex + r")\Z", string, flags=flags)
 
 from random import choice
-from urllib.parse import urlparse
-
+
+from builtins import object
 from django import forms
 from django.conf import settings
 from django.contrib.auth.models import User
 from django.template.loader import render_to_string
 from django.utils.safestring import mark_safe
 from django.utils.translation import ugettext_lazy as _
+from future.backports.urllib.parse import urlparse
 from guardian.shortcuts import assign
 from textclassifier.validators import ClassifierValidator
 
@@ -62,17 +65,17 @@
 
     def __init__(self, *args, **kwargs):
         self.user = kwargs.pop('user', None)
-        super().__init__(*args, **kwargs)
+        super(ProjectForm, self).__init__(*args, **kwargs)
 
     def save(self, commit=True):
-        project = super().save(commit)
+        project = super(ProjectForm, self).save(commit)
         if commit:
             if self.user and not project.users.filter(pk=self.user.pk).exists():
                 project.users.add(self.user)
         return project
 
 
-class ProjectTriggerBuildMixin:
+class ProjectTriggerBuildMixin(object):
 
     """
     Mixin to trigger build on form save.
@@ -83,7 +86,7 @@
 
     def save(self, commit=True):
         """Trigger build on commit save."""
-        project = super().save(commit)
+        project = super(ProjectTriggerBuildMixin, self).save(commit)
         if commit:
             trigger_build(project=project)
         return project
@@ -100,7 +103,7 @@
 
     """Form for basic project fields."""
 
-    class Meta:
+    class Meta(object):
         model = Project
         fields = ('name', 'repo', 'repo_type')
 
@@ -111,7 +114,7 @@
 
     def __init__(self, *args, **kwargs):
         show_advanced = kwargs.pop('show_advanced', False)
-        super().__init__(*args, **kwargs)
+        super(ProjectBasicsForm, self).__init__(*args, **kwargs)
         if show_advanced:
             self.fields['advanced'] = forms.BooleanField(
                 required=False,
@@ -122,7 +125,7 @@
 
     def save(self, commit=True):
         """Add remote repository relationship to the project instance."""
-        instance = super().save(commit)
+        instance = super(ProjectBasicsForm, self).save(commit)
         remote_repo = self.cleaned_data.get('remote_repository', None)
         if remote_repo:
             if commit:
@@ -138,11 +141,12 @@
             potential_slug = slugify(name)
             if Project.objects.filter(slug=potential_slug).exists():
                 raise forms.ValidationError(
-                    _('Invalid project name, a project already exists with that name'),
-                )  # yapf: disable # noqa
+                    _('Invalid project name, a project already exists with that name'))  # yapf: disable # noqa
             if not potential_slug:
                 # Check the generated slug won't be empty
-                raise forms.ValidationError(_('Invalid project name'),)
+                raise forms.ValidationError(
+                    _('Invalid project name'),
+                )
 
         return name
 
@@ -174,7 +178,7 @@
 
     """Additional project information form."""
 
-    class Meta:
+    class Meta(object):
         model = Project
         fields = (
             'description',
@@ -196,9 +200,7 @@
         for tag in tags:
             if len(tag) > 100:
                 raise forms.ValidationError(
-                    _(
-                        'Length of each tag must be less than or equal to 100 characters.'
-                    ),
+                    _('Length of each tag must be less than or equal to 100 characters.')
                 )
         return tags
 
@@ -210,13 +212,11 @@
     python_interpreter = forms.ChoiceField(
         choices=constants.PYTHON_CHOICES,
         initial='python',
-        help_text=_(
-            'The Python interpreter used to create the virtual '
-            'environment.',
-        ),
+        help_text=_('The Python interpreter used to create the virtual '
+                    'environment.'),
     )
 
-    class Meta:
+    class Meta(object):
         model = Project
         fields = (
             # Standard build edits
@@ -240,44 +240,35 @@
         )
 
     def __init__(self, *args, **kwargs):
-        super().__init__(*args, **kwargs)
+        super(ProjectAdvancedForm, self).__init__(*args, **kwargs)
 
         default_choice = (None, '-' * 9)
         all_versions = self.instance.versions.values_list(
-            'identifier',
-            'verbose_name',
+            'identifier', 'verbose_name'
         )
         self.fields['default_branch'].widget = forms.Select(
-            choices=[default_choice] + list(all_versions),
+            choices=[default_choice] + list(all_versions)
         )
 
         active_versions = self.instance.all_active_versions().values_list(
-            'slug',
-            'verbose_name',
+            'slug', 'verbose_name'
         )
         self.fields['default_version'].widget = forms.Select(
-            choices=active_versions,
+            choices=active_versions
         )
 
     def clean_conf_py_file(self):
         filename = self.cleaned_data.get('conf_py_file', '').strip()
         if filename and 'conf.py' not in filename:
             raise forms.ValidationError(
-                _(
-                    'Your configuration file is invalid, make sure it contains '
-                    'conf.py in it.',
-                ),
-            )  # yapf: disable
+                _('Your configuration file is invalid, make sure it contains '
+                  'conf.py in it.'))  # yapf: disable
         return filename
 
 
-class UpdateProjectForm(
-        ProjectTriggerBuildMixin,
-        ProjectBasicsForm,
-        ProjectExtraForm,
-):
-
-    class Meta:
+class UpdateProjectForm(ProjectTriggerBuildMixin, ProjectBasicsForm,
+                        ProjectExtraForm):
+    class Meta(object):
         model = Project
         fields = (
             # Basics
@@ -299,26 +290,27 @@
         if project:
             msg = _(
                 'There is already a "{lang}" translation '
-                'for the {proj} project.',
+                'for the {proj} project.'
             )
             if project.translations.filter(language=language).exists():
                 raise forms.ValidationError(
-                    msg.format(lang=language, proj=project.slug),
+                    msg.format(lang=language, proj=project.slug)
                 )
             main_project = project.main_language_project
             if main_project:
                 if main_project.language == language:
                     raise forms.ValidationError(
-                        msg.format(lang=language, proj=main_project.slug),
+                        msg.format(lang=language, proj=main_project.slug)
                     )
                 siblings = (
-                    main_project.translations.filter(language=language
-                                                     ).exclude(pk=project.pk
-                                                               ).exists()
+                    main_project.translations
+                    .filter(language=language)
+                    .exclude(pk=project.pk)
+                    .exists()
                 )
                 if siblings:
                     raise forms.ValidationError(
-                        msg.format(lang=language, proj=main_project.slug),
+                        msg.format(lang=language, proj=main_project.slug)
                     )
         return language
 
@@ -329,20 +321,18 @@
 
     parent = forms.CharField(widget=forms.HiddenInput(), required=False)
 
-    class Meta:
+    class Meta(object):
         model = ProjectRelationship
         fields = '__all__'
 
     def __init__(self, *args, **kwargs):
         self.project = kwargs.pop('project')
         self.user = kwargs.pop('user')
-        super().__init__(*args, **kwargs)
+        super(ProjectRelationshipBaseForm, self).__init__(*args, **kwargs)
         # Don't display the update form with an editable child, as it will be
         # filtered out from the queryset anyways.
         if hasattr(self, 'instance') and self.instance.pk is not None:
-            self.fields['child'].queryset = Project.objects.filter(
-                pk=self.instance.child.pk
-            )
+            self.fields['child'].queryset = Project.objects.filter(pk=self.instance.child.pk)
         else:
             self.fields['child'].queryset = self.get_subproject_queryset()
 
@@ -351,16 +341,14 @@
             # This validation error is mostly for testing, users shouldn't see
             # this in normal circumstances
             raise forms.ValidationError(
-                _('Subproject nesting is not supported'),
-            )
+                _('Subproject nesting is not supported'))
         return self.project
 
     def clean_child(self):
         child = self.cleaned_data['child']
         if child == self.project:
             raise forms.ValidationError(
-                _('A project can not be a subproject of itself'),
-            )
+                _('A project can not be a subproject of itself'))
         return child
 
     def get_subproject_queryset(self):
@@ -371,10 +359,10 @@
         project, or are a superproject, as neither case is supported.
         """
         queryset = (
-            Project.objects.for_admin_user(self.user).exclude(
-                subprojects__isnull=False
-            ).exclude(superprojects__isnull=False).exclude(pk=self.project.pk)
-        )
+            Project.objects.for_admin_user(self.user)
+            .exclude(subprojects__isnull=False)
+            .exclude(superprojects__isnull=False)
+            .exclude(pk=self.project.pk))
         return queryset
 
 
@@ -387,11 +375,11 @@
     """Checkbox with link to the version's built documentation."""
 
     def __init__(self, version, attrs=None, check_test=bool):
-        super().__init__(attrs, check_test)
+        super(DualCheckboxWidget, self).__init__(attrs, check_test)
         self.version = version
 
     def render(self, name, value, attrs=None, renderer=None):
-        checkbox = super().render(name, value, attrs, renderer)
+        checkbox = super(DualCheckboxWidget, self).render(name, value, attrs, renderer)
         icon = self.render_icon()
         return mark_safe('{}{}'.format(checkbox, icon))
 
@@ -479,14 +467,12 @@
 
 class BaseUploadHTMLForm(forms.Form):
     content = forms.FileField(label=_('Zip file of HTML'))
-    overwrite = forms.BooleanField(
-        required=False,
-        label=_('Overwrite existing HTML?'),
-    )
+    overwrite = forms.BooleanField(required=False,
+                                   label=_('Overwrite existing HTML?'))
 
     def __init__(self, *args, **kwargs):
         self.request = kwargs.pop('request', None)
-        super().__init__(*args, **kwargs)
+        super(BaseUploadHTMLForm, self).__init__(*args, **kwargs)
 
     def clean(self):
         version_slug = self.cleaned_data['version']
@@ -526,15 +512,14 @@
 
     def __init__(self, *args, **kwargs):
         self.project = kwargs.pop('project', None)
-        super().__init__(*args, **kwargs)
+        super(UserForm, self).__init__(*args, **kwargs)
 
     def clean_user(self):
         name = self.cleaned_data['user']
         user_qs = User.objects.filter(username=name)
         if not user_qs.exists():
             raise forms.ValidationError(
-                _('User {name} does not exist').format(name=name),
-            )
+                _('User {name} does not exist').format(name=name))
         self.user = user_qs[0]
         return name
 
@@ -553,13 +538,11 @@
 
     def __init__(self, *args, **kwargs):
         self.project = kwargs.pop('project', None)
-        super().__init__(*args, **kwargs)
+        super(EmailHookForm, self).__init__(*args, **kwargs)
 
     def clean_email(self):
         self.email = EmailHook.objects.get_or_create(
-            email=self.cleaned_data['email'],
-            project=self.project,
-        )[0]
+            email=self.cleaned_data['email'], project=self.project)[0]
         return self.email
 
     def save(self):
@@ -573,13 +556,11 @@
 
     def __init__(self, *args, **kwargs):
         self.project = kwargs.pop('project', None)
-        super().__init__(*args, **kwargs)
+        super(WebHookForm, self).__init__(*args, **kwargs)
 
     def save(self, commit=True):
         self.webhook = WebHook.objects.get_or_create(
-            url=self.cleaned_data['url'],
-            project=self.project,
-        )[0]
+            url=self.cleaned_data['url'], project=self.project)[0]
         self.project.webhook_notifications.add(self.webhook)
         return self.project
 
@@ -597,17 +578,15 @@
     def __init__(self, *args, **kwargs):
         self.parent = kwargs.pop('parent', None)
         self.user = kwargs.pop('user')
-        super().__init__(*args, **kwargs)
+        super(TranslationBaseForm, self).__init__(*args, **kwargs)
         self.fields['project'].choices = self.get_choices()
 
     def get_choices(self):
-        return [(
-            project.slug,
-            '{project} ({lang})'.format(
-                project=project.slug,
-                lang=project.get_language_display(),
-            ),
-        ) for project in self.get_translation_queryset().all()]
+        return [
+            (project.slug, '{project} ({lang})'.format(
+                project=project.slug, lang=project.get_language_display()))
+            for project in self.get_translation_queryset().all()
+        ]
 
     def clean_project(self):
         translation_project_slug = self.cleaned_data['project']
@@ -616,31 +595,36 @@
         if self.parent.main_language_project is not None:
             msg = 'Project "{project}" is already a translation'
             raise forms.ValidationError(
-                (_(msg).format(project=self.parent.slug)),
+                (_(msg).format(project=self.parent.slug))
             )
 
         project_translation_qs = self.get_translation_queryset().filter(
-            slug=translation_project_slug,
+            slug=translation_project_slug
         )
         if not project_translation_qs.exists():
             msg = 'Project "{project}" does not exist.'
             raise forms.ValidationError(
-                (_(msg).format(project=translation_project_slug)),
+                (_(msg).format(project=translation_project_slug))
             )
         self.translation = project_translation_qs.first()
         if self.translation.language == self.parent.language:
-            msg = ('Both projects can not have the same language ({lang}).')
-            raise forms.ValidationError(
-                _(msg).format(lang=self.parent.get_language_display()),
+            msg = (
+                'Both projects can not have the same language ({lang}).'
+            )
+            raise forms.ValidationError(
+                _(msg).format(lang=self.parent.get_language_display())
             )
         exists_translation = (
-            self.parent.translations.filter(language=self.translation.language
-                                            ).exists()
+            self.parent.translations
+            .filter(language=self.translation.language)
+            .exists()
         )
         if exists_translation:
-            msg = ('This project already has a translation for {lang}.')
-            raise forms.ValidationError(
-                _(msg).format(lang=self.translation.get_language_display()),
+            msg = (
+                'This project already has a translation for {lang}.'
+            )
+            raise forms.ValidationError(
+                _(msg).format(lang=self.translation.get_language_display())
             )
         is_parent = self.translation.translations.exists()
         if is_parent:
@@ -653,9 +637,9 @@
 
     def get_translation_queryset(self):
         queryset = (
-            Project.objects.for_admin_user(self.user).filter(
-                main_language_project=None
-            ).exclude(pk=self.parent.pk)
+            Project.objects.for_admin_user(self.user)
+            .filter(main_language_project=None)
+            .exclude(pk=self.parent.pk)
         )
         return queryset
 
@@ -675,13 +659,13 @@
 
     """Form for project redirects."""
 
-    class Meta:
+    class Meta(object):
         model = Redirect
         fields = ['redirect_type', 'from_url', 'to_url']
 
     def __init__(self, *args, **kwargs):
         self.project = kwargs.pop('project', None)
-        super().__init__(*args, **kwargs)
+        super(RedirectForm, self).__init__(*args, **kwargs)
 
     def save(self, **_):  # pylint: disable=arguments-differ
         # TODO this should respect the unused argument `commit`. It's not clear
@@ -702,13 +686,13 @@
 
     project = forms.CharField(widget=forms.HiddenInput(), required=False)
 
-    class Meta:
+    class Meta(object):
         model = Domain
         exclude = ['machine', 'cname', 'count']  # pylint: disable=modelform-uses-exclude
 
     def __init__(self, *args, **kwargs):
         self.project = kwargs.pop('project', None)
-        super().__init__(*args, **kwargs)
+        super(DomainBaseForm, self).__init__(*args, **kwargs)
 
     def clean_project(self):
         return self.project
@@ -725,12 +709,10 @@
         canonical = self.cleaned_data['canonical']
         _id = self.initial.get('id')
         if canonical and Domain.objects.filter(
-                project=self.project,
-                canonical=True,
+                project=self.project, canonical=True
         ).exclude(pk=_id).exists():
             raise forms.ValidationError(
-                _('Only 1 Domain can be canonical at a time.'),
-            )
+                _('Only 1 Domain can be canonical at a time.'))
         return canonical
 
 
@@ -748,13 +730,13 @@
 
     project = forms.CharField(widget=forms.HiddenInput(), required=False)
 
-    class Meta:
+    class Meta(object):
         model = Integration
         exclude = ['provider_data', 'exchanges']  # pylint: disable=modelform-uses-exclude
 
     def __init__(self, *args, **kwargs):
         self.project = kwargs.pop('project', None)
-        super().__init__(*args, **kwargs)
+        super(IntegrationForm, self).__init__(*args, **kwargs)
         # Alter the integration type choices to only provider webhooks
         self.fields['integration_type'].choices = Integration.WEBHOOK_INTEGRATIONS  # yapf: disable  # noqa
 
@@ -763,20 +745,20 @@
 
     def save(self, commit=True):
         self.instance = Integration.objects.subclass(self.instance)
-        return super().save(commit)
+        return super(IntegrationForm, self).save(commit)
 
 
 class ProjectAdvertisingForm(forms.ModelForm):
 
     """Project promotion opt-out form."""
 
-    class Meta:
+    class Meta(object):
         model = Project
         fields = ['allow_promos']
 
     def __init__(self, *args, **kwargs):
         self.project = kwargs.pop('project', None)
-        super().__init__(*args, **kwargs)
+        super(ProjectAdvertisingForm, self).__init__(*args, **kwargs)
 
 
 class FeatureForm(forms.ModelForm):
@@ -791,15 +773,11 @@
 
     feature_id = forms.ChoiceField()
 
-    class Meta:
+    class Meta(object):
         model = Feature
         fields = ['projects', 'feature_id', 'default_true']
 
     def __init__(self, *args, **kwargs):
-<<<<<<< HEAD
-        super().__init__(*args, **kwargs)
-        self.fields['feature_id'].choices = Feature.FEATURES
-=======
         super(FeatureForm, self).__init__(*args, **kwargs)
         self.fields['feature_id'].choices = Feature.FEATURES
 
@@ -847,5 +825,4 @@
             raise forms.ValidationError(
                 _('Only letters, numbers and underscore are allowed'),
             )
-        return name
->>>>>>> 28845c75
+        return name