--- conflicted
+++ resolved
@@ -338,29 +338,13 @@
         return path
 
     def get_dash_url(self, version_slug='latest'):
-<<<<<<< HEAD
-        path = os.path.join(settings.MEDIA_URL,
-                            'dash',
-                            self.slug,
-                            version_slug,
-                            '%s.tgz' % self.doc_name)
-        return path
-
-    def get_dash_path(self, version_slug='latest'):
-        path = os.path.join(settings.MEDIA_ROOT,
-                            'dash',
-                            self.slug,
-                            version_slug,
-                            '%s.tgz' % self.doc_name)
-=======
         path = os.path.join(settings.MEDIA_URL, 'dash', self.slug,
-                            version_slug, '%s.docset.zip' % self.slug)
+                            version_slug, '%s.tgz' % self.doc_name)
         return path
 
     def get_dash_path(self, version_slug='latest'):
         path = os.path.join(settings.MEDIA_ROOT, 'dash', self.slug,
-                            version_slug, '%s.docset.zip' % self.slug)
->>>>>>> d256625d
+                            version_slug, '%s.tgz' % self.doc_name)
         return path
 
     def get_dash_feed_path(self, version_slug='latest'):
