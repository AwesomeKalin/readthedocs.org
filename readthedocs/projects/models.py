--- conflicted
+++ resolved
@@ -12,7 +12,7 @@
 from django.core.files.storage import get_storage_class
 from django.db import models
 from django.db.models import Prefetch
-from django.urls import reverse
+from django.urls import NoReverseMatch, reverse
 from django.utils.functional import cached_property
 from django.utils.translation import ugettext_lazy as _
 from django_extensions.db.models import TimeStampedModel
@@ -416,6 +416,8 @@
         return self.name
 
     def save(self, *args, **kwargs):  # pylint: disable=arguments-differ
+        from readthedocs.projects import tasks
+        first_save = self.pk is None
         if not self.slug:
             # Subdomains can't have underscores in them.
             self.slug = slugify(self.name)
@@ -432,44 +434,7 @@
             log.exception('Failed to update latest identifier')
 
         try:
-<<<<<<< HEAD
-            branch = self.default_branch or self.vcs_repo().fallback_branch
-=======
-            if not first_save:
-                log.info(
-                    'Re-symlinking project and subprojects: project=%s',
-                    self.slug,
-                )
-                broadcast(
-                    type='app',
-                    task=tasks.symlink_project,
-                    args=[self.pk],
-                )
-                log.info(
-                    'Re-symlinking superprojects: project=%s',
-                    self.slug,
-                )
-                for relationship in self.superprojects.all():
-                    broadcast(
-                        type='app',
-                        task=tasks.symlink_project,
-                        args=[relationship.parent.pk],
-                    )
-
-        except Exception:
-            log.exception('failed to symlink project')
-        try:
-            if not first_save:
-                broadcast(
-                    type='app',
-                    task=tasks.update_static_metadata,
-                    args=[self.pk],
-                )
-        except Exception:
-            log.exception('failed to update static metadata')
-        try:
             branch = self.get_default_branch()
->>>>>>> f90cf35d
             if not self.versions.filter(slug=LATEST).exists():
                 self.versions.create_latest(identifier=branch)
         except Exception:
