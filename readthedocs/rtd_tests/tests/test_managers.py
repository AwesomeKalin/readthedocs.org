--- conflicted
+++ resolved
@@ -125,11 +125,7 @@
         )
 
 
-<<<<<<< HEAD
-class TestHTMLFileManager(TestCase):
-=======
 class TestBuildManagerBase(TestCase):
->>>>>>> 0beaad61
 
     fixtures = ['test_data']
 
@@ -137,12 +133,8 @@
         self.user = User.objects.create(username='test_user', password='test')
         self.client.login(username='test_user', password='test')
         self.pip = Project.objects.get(slug='pip')
-<<<<<<< HEAD
-        # Create a External Version. ie: pull/merge request Version.
-=======
         print(self.pip.versions.all())
         # Create a External Version and build. ie: pull/merge request Version.
->>>>>>> 0beaad61
         self.external_version = get(
             Version,
             project=self.pip,
@@ -150,7 +142,91 @@
             type=EXTERNAL,
             privacy_level=PUBLIC
         )
-<<<<<<< HEAD
+        self.external_version_build = get(
+            Build,
+            project=self.pip,
+            version=self.external_version
+        )
+        # Create a Internal Version build.
+        self.internal_version_build = get(
+            Build,
+            project=self.pip,
+            version=self.pip.versions.get(slug='0.8')
+        )
+
+        self.internal_builds = Build.objects.exclude(version__type=EXTERNAL)
+
+
+class TestInternalBuildManager(TestBuildManagerBase):
+
+    """
+    Queries using Internal Manager should only include Internal Version builds.
+    It will exclude pull/merge request Version builds from the queries
+    and only include BRANCH, TAG, UNKONWN type Versions.
+    """
+
+    def test_internal_build_manager_with_all(self):
+        self.assertNotIn(self.external_version_build, Build.internal.all())
+
+    def test_internal_build_manager_with_public(self):
+        self.assertNotIn(self.external_version_build, Build.internal.public())
+
+    def test_internal_build_manager_with_public_with_user_and_project(self):
+        self.assertNotIn(
+            self.external_version_build,
+            Build.internal.public(self.user, self.pip)
+        )
+
+    def test_internal_build_manager_with_api(self):
+        self.assertNotIn(self.external_version_build, Build.internal.api())
+
+
+class TestExternalBuildManager(TestBuildManagerBase):
+
+    """
+    Queries using External Manager should only include External Version builds.
+    It will only include pull/merge request Version builds in the queries.
+    """
+
+    def test_external_build_manager_with_all(self):
+        self.assertNotIn(self.internal_builds, Build.external.all())
+        self.assertIn(self.external_version_build, Build.external.all())
+
+    def test_external_build_manager_with_public(self):
+        self.assertNotIn(self.internal_builds, Build.external.public())
+        self.assertIn(self.external_version_build, Build.external.public())
+
+    def test_external_build_manager_with_public_with_user_and_project(self):
+        self.assertNotIn(
+            self.internal_builds,
+            Build.external.public(self.user, self.pip)
+        )
+        self.assertIn(
+            self.external_version_build,
+            Build.external.public(self.user, self.pip)
+        )
+
+    def test_external_build_manager_with_api(self):
+        self.assertNotIn(self.internal_builds, Build.external.api())
+        self.assertIn(self.external_version_build, Build.external.api())
+
+
+class TestHTMLFileManager(TestCase):
+
+    fixtures = ['test_data']
+
+    def setUp(self):
+        self.user = User.objects.create(username='test_user', password='test')
+        self.client.login(username='test_user', password='test')
+        self.pip = Project.objects.get(slug='pip')
+        # Create a External Version. ie: pull/merge request Version.
+        self.external_version = get(
+            Version,
+            project=self.pip,
+            active=True,
+            type=EXTERNAL,
+            privacy_level=PUBLIC
+        )
         self.html_file = HTMLFile.objects.create(
             project=self.pip,
             version=self.external_version,
@@ -174,75 +250,4 @@
         It will only include pull/merge request Version html files in the queries.
         """
         self.assertNotIn(self.internal_html_files, HTMLFile.objects.external())
-        self.assertIn(self.html_file, HTMLFile.objects.external())
-=======
-        self.external_version_build = get(
-            Build,
-            project=self.pip,
-            version=self.external_version
-        )
-        # Create a Internal Version build.
-        self.internal_version_build = get(
-            Build,
-            project=self.pip,
-            version=self.pip.versions.get(slug='0.8')
-        )
-
-        self.internal_builds = Build.objects.exclude(version__type=EXTERNAL)
-
-
-class TestInternalBuildManager(TestBuildManagerBase):
-
-    """
-    Queries using Internal Manager should only include Internal Version builds.
-
-    It will exclude pull/merge request Version builds from the queries
-    and only include BRANCH, TAG, UNKONWN type Versions.
-    """
-
-    def test_internal_build_manager_with_all(self):
-        self.assertNotIn(self.external_version_build, Build.internal.all())
-
-    def test_internal_build_manager_with_public(self):
-        self.assertNotIn(self.external_version_build, Build.internal.public())
-
-    def test_internal_build_manager_with_public_with_user_and_project(self):
-        self.assertNotIn(
-            self.external_version_build,
-            Build.internal.public(self.user, self.pip)
-        )
-
-    def test_internal_build_manager_with_api(self):
-        self.assertNotIn(self.external_version_build, Build.internal.api())
-
-
-class TestExternalBuildManager(TestBuildManagerBase):
-
-    """
-    Queries using External Manager should only include External Version builds.
-
-    It will only include pull/merge request Version builds in the queries.
-    """
-
-    def test_external_build_manager_with_all(self):
-        self.assertNotIn(self.internal_builds, Build.external.all())
-        self.assertIn(self.external_version_build, Build.external.all())
-
-    def test_external_build_manager_with_public(self):
-        self.assertNotIn(self.internal_builds, Build.external.public())
-        self.assertIn(self.external_version_build, Build.external.public())
-
-    def test_external_build_manager_with_public_with_user_and_project(self):
-        self.assertNotIn(
-            self.internal_builds,
-            Build.external.public(self.user, self.pip)
-        )
-        self.assertIn(
-            self.external_version_build,
-            Build.external.public(self.user, self.pip)
-        )
-
-    def test_external_build_manager_with_api(self):
-        self.assertNotIn(self.internal_builds, Build.external.api())
-        self.assertIn(self.external_version_build, Build.external.api())
->>>>>>> 0beaad61
+        self.assertIn(self.html_file, HTMLFile.objects.external())