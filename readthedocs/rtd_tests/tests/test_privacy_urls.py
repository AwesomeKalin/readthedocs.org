--- conflicted
+++ resolved
@@ -1,26 +1,25 @@
+from __future__ import absolute_import
+from __future__ import print_function
 import re
 
-import mock
 from allauth.socialaccount.models import SocialAccount
+from builtins import object
 from django.contrib.admindocs.views import extract_views_from_urlpatterns
 from django.test import TestCase
 from django.urls import reverse
 from django_dynamic_fixture import get
+import mock
 from taggit.models import Tag
 
 from readthedocs.builds.models import Build, BuildCommandResult
 from readthedocs.core.utils.tasks import TaskNoPermission
 from readthedocs.integrations.models import HttpExchange, Integration
-<<<<<<< HEAD
-from readthedocs.oauth.models import RemoteOrganization, RemoteRepository
-from readthedocs.projects.models import Domain, Project
-=======
 from readthedocs.projects.models import Project, Domain, EnvironmentVariable
 from readthedocs.oauth.models import RemoteRepository, RemoteOrganization
->>>>>>> 28845c75
 from readthedocs.rtd_tests.utils import create_user
 
-class URLAccessMixin:
+
+class URLAccessMixin(object):
 
     default_kwargs = {}
     response_data = {}
@@ -94,10 +93,10 @@
             for not_obj in self.context_data:
                 if isinstance(obj, list) or isinstance(obj, set) or isinstance(obj, tuple):
                     self.assertNotIn(not_obj, obj)
-                    print("{} not in {}".format(not_obj, obj))
+                    print("%s not in %s" % (not_obj, obj))
                 else:
                     self.assertNotEqual(not_obj, obj)
-                    print("{} is not {}".format(not_obj, obj))
+                    print("%s is not %s" % (not_obj, obj))
 
     def _test_url(self, urlpatterns):
         deconstructed_urls = extract_views_from_urlpatterns(urlpatterns)
@@ -135,7 +134,7 @@
 class ProjectMixin(URLAccessMixin):
 
     def setUp(self):
-        super().setUp()
+        super(ProjectMixin, self).setUp()
         self.build = get(Build, project=self.pip)
         self.tag = get(Tag, slug='coolness')
         self.subproject = get(Project, slug='sub', language='ja',
@@ -314,7 +313,7 @@
 class APIMixin(URLAccessMixin):
 
     def setUp(self):
-        super().setUp()
+        super(APIMixin, self).setUp()
         self.build = get(Build, project=self.pip)
         self.build_command_result = get(BuildCommandResult, project=self.pip)
         self.domain = get(Domain, url='http://docs.foobar.com', project=self.pip)
