# -*- coding: utf-8 -*-
import os
import shutil
from os.path import exists
from tempfile import mkdtemp

from django.contrib.auth.models import User
from django_dynamic_fixture import get
from mock import MagicMock, patch

from readthedocs.builds.constants import LATEST
from readthedocs.builds.models import Build
from readthedocs.doc_builder.exceptions import VersionLockedError
from readthedocs.projects import tasks
from readthedocs.builds.models import Version
from readthedocs.projects.exceptions import RepositoryError
from readthedocs.projects.models import Project
from readthedocs.rtd_tests.base import RTDTestCase
from readthedocs.rtd_tests.mocks.mock_api import mock_api
from readthedocs.rtd_tests.utils import (
    create_git_branch,
    create_git_tag,
    delete_git_branch,
    make_test_git,
)


class TestCeleryBuilding(RTDTestCase):

    """
    These tests run the build functions directly.

    They don't use celery
    """

    def setUp(self):
        repo = make_test_git()
        self.repo = repo
        super().setUp()
        self.eric = User(username='eric')
        self.eric.set_password('test')
        self.eric.save()
        self.project = Project.objects.create(
            name='Test Project',
            repo_type='git',
            # Our top-level checkout
            repo=repo,
        )
        self.project.users.add(self.eric)

    def tearDown(self):
        shutil.rmtree(self.repo)
        super().tearDown()

    def test_remove_dirs(self):
        directory = mkdtemp()
        self.assertTrue(exists(directory))
        result = tasks.remove_dirs.delay((directory,))
        self.assertTrue(result.successful())
        self.assertFalse(exists(directory))

    def test_clear_artifacts(self):
        version = self.project.versions.all()[0]
        directory = self.project.get_production_media_path(type_='pdf', version_slug=version.slug)
        os.makedirs(directory)
        self.assertTrue(exists(directory))
        result = tasks.remove_dirs.delay(paths=version.get_artifact_paths())
        self.assertTrue(result.successful())
        self.assertFalse(exists(directory))

        directory = version.project.rtd_build_path(version=version.slug)
        os.makedirs(directory)
        self.assertTrue(exists(directory))
        result = tasks.remove_dirs.delay(paths=version.get_artifact_paths())
        self.assertTrue(result.successful())
        self.assertFalse(exists(directory))

    @patch('readthedocs.projects.tasks.UpdateDocsTaskStep.setup_python_environment', new=MagicMock)
    @patch('readthedocs.projects.tasks.UpdateDocsTaskStep.build_docs', new=MagicMock)
    @patch('readthedocs.projects.tasks.UpdateDocsTaskStep.setup_vcs', new=MagicMock)
    def test_update_docs(self):
        build = get(
            Build, project=self.project,
            version=self.project.versions.first(),
        )
        with mock_api(self.repo) as mapi:
            result = tasks.update_docs_task.delay(
                self.project.pk,
                build_pk=build.pk,
<<<<<<< HEAD
                record=False)
=======
                record=False,
                intersphinx=False,
            )
>>>>>>> 08182190
        self.assertTrue(result.successful())

    @patch('readthedocs.projects.tasks.UpdateDocsTaskStep.setup_python_environment', new=MagicMock)
    @patch('readthedocs.projects.tasks.UpdateDocsTaskStep.build_docs', new=MagicMock)
    @patch('readthedocs.doc_builder.environments.BuildEnvironment.update_build', new=MagicMock)
    @patch('readthedocs.projects.tasks.UpdateDocsTaskStep.setup_vcs')
    def test_update_docs_unexpected_setup_exception(self, mock_setup_vcs):
        exc = Exception()
        mock_setup_vcs.side_effect = exc
        build = get(
            Build, project=self.project,
            version=self.project.versions.first(),
        )
        with mock_api(self.repo) as mapi:
            result = tasks.update_docs_task.delay(
                self.project.pk,
                build_pk=build.pk,
<<<<<<< HEAD
                record=False)
=======
                record=False,
                intersphinx=False,
            )
>>>>>>> 08182190
        self.assertTrue(result.successful())

    @patch('readthedocs.projects.tasks.UpdateDocsTaskStep.setup_python_environment', new=MagicMock)
    @patch('readthedocs.projects.tasks.UpdateDocsTaskStep.setup_vcs', new=MagicMock)
    @patch('readthedocs.doc_builder.environments.BuildEnvironment.update_build', new=MagicMock)
    @patch('readthedocs.projects.tasks.UpdateDocsTaskStep.build_docs')
    def test_update_docs_unexpected_build_exception(self, mock_build_docs):
        exc = Exception()
        mock_build_docs.side_effect = exc
        build = get(
            Build, project=self.project,
            version=self.project.versions.first(),
        )
        with mock_api(self.repo) as mapi:
            result = tasks.update_docs_task.delay(
                self.project.pk,
                build_pk=build.pk,
                record=False,
                intersphinx=False,
            )
        self.assertTrue(result.successful())

    @patch('readthedocs.projects.tasks.UpdateDocsTaskStep.setup_python_environment', new=MagicMock)
    @patch('readthedocs.projects.tasks.UpdateDocsTaskStep.build_docs', new=MagicMock)
    @patch('readthedocs.projects.tasks.UpdateDocsTaskStep.send_notifications')
    @patch('readthedocs.projects.tasks.UpdateDocsTaskStep.setup_vcs')
    def test_no_notification_on_version_locked_error(self, mock_setup_vcs, mock_send_notifications):
        mock_setup_vcs.side_effect = VersionLockedError()

        build = get(
            Build, project=self.project,
            version=self.project.versions.first(),
        )
        with mock_api(self.repo) as mapi:
            result = tasks.update_docs_task.delay(
                self.project.pk,
                build_pk=build.pk,
<<<<<<< HEAD
                record=False)
=======
                record=False,
                intersphinx=False,
            )

        mock_send_notifications.assert_not_called()
>>>>>>> 08182190
        self.assertTrue(result.successful())

    def test_sync_repository(self):
        version = self.project.versions.get(slug=LATEST)
        with mock_api(self.repo):
            result = tasks.sync_repository_task.delay(version.pk)
        self.assertTrue(result.successful())

    @patch('readthedocs.projects.tasks.api_v2')
    @patch('readthedocs.projects.models.Project.checkout_path')
    def test_check_duplicate_reserved_version_latest(self, checkout_path, api_v2):
        create_git_branch(self.repo, 'latest')
        create_git_tag(self.repo, 'latest')

        # Create dir where to clone the repo
        local_repo = os.path.join(mkdtemp(), 'local')
        os.mkdir(local_repo)
        checkout_path.return_value = local_repo

        version = self.project.versions.get(slug=LATEST)
        sync_repository = tasks.UpdateDocsTaskStep()
        sync_repository.version = version
        sync_repository.project = self.project
        with self.assertRaises(RepositoryError) as e:
            sync_repository.sync_repo()
        self.assertEqual(
            str(e.exception),
            RepositoryError.DUPLICATED_RESERVED_VERSIONS,
        )

        delete_git_branch(self.repo, 'latest')
        sync_repository.sync_repo()
        api_v2.project().sync_versions.post.assert_called()

    @patch('readthedocs.projects.tasks.api_v2')
    @patch('readthedocs.projects.models.Project.checkout_path')
    def test_check_duplicate_reserved_version_stable(self, checkout_path, api_v2):
        create_git_branch(self.repo, 'stable')
        create_git_tag(self.repo, 'stable')

        # Create dir where to clone the repo
        local_repo = os.path.join(mkdtemp(), 'local')
        os.mkdir(local_repo)
        checkout_path.return_value = local_repo

        version = self.project.versions.get(slug=LATEST)
        sync_repository = tasks.UpdateDocsTaskStep()
        sync_repository.version = version
        sync_repository.project = self.project
        with self.assertRaises(RepositoryError) as e:
            sync_repository.sync_repo()
        self.assertEqual(
            str(e.exception),
            RepositoryError.DUPLICATED_RESERVED_VERSIONS,
        )

        # TODO: Check that we can build properly after
        # deleting the tag.

    @patch('readthedocs.projects.tasks.api_v2')
    def test_check_duplicate_no_reserved_version(self, api_v2):
        create_git_branch(self.repo, 'no-reserved')
        create_git_tag(self.repo, 'no-reserved')

        version = self.project.versions.get(slug=LATEST)
        sync_repository = tasks.UpdateDocsTaskStep()
        sync_repository.version = version
        sync_repository.project = self.project
        sync_repository.sync_repo()

        api_v2.project().sync_versions.post.assert_called()

    def test_public_task_exception(self):
        """
        Test when a PublicTask rises an Exception.

        The exception should be caught and added to the ``info`` attribute of
        the result. Besides, the task should be SUCCESS.
        """
        from readthedocs.core.utils.tasks import PublicTask
        from readthedocs.worker import app

        @app.task(name='public_task_exception', base=PublicTask)
        def public_task_exception():
            raise Exception('Something bad happened')

        result = public_task_exception.delay()

        # although the task risen an exception, it's success since we add the
        # exception into the ``info`` attributes
        self.assertEqual(result.status, 'SUCCESS')
        self.assertEqual(
            result.info, {
                'task_name': 'public_task_exception',
                'context': {},
                'public_data': {},
                'error': 'Something bad happened',
            },
        )

    @patch('readthedocs.builds.managers.log')
    def test_sync_files_logging_when_wrong_version_pk(self, mock_logger):
        self.assertFalse(Version.objects.filter(pk=345343).exists())
        tasks.sync_files(project_pk=None, version_pk=345343, doctype='sphinx')
        mock_logger.warning.assert_called_with("Version not found for given kwargs. {'pk': 345343}")

    @patch('readthedocs.builds.managers.log')
    def test_move_files_logging_when_wrong_version_pk(self, mock_logger):
        self.assertFalse(Version.objects.filter(pk=345343).exists())
        tasks.move_files(version_pk=345343, hostname=None, doctype='sphinx')
        mock_logger.warning.assert_called_with("Version not found for given kwargs. {'pk': 345343}")

    @patch('readthedocs.builds.managers.log')
    def test_fileify_logging_when_wrong_version_pk(self, mock_logger):
        self.assertFalse(Version.objects.filter(pk=345343).exists())
        tasks.fileify(version_pk=345343, commit=None)
        mock_logger.warning.assert_called_with("Version not found for given kwargs. {'pk': 345343}")<|MERGE_RESOLUTION|>--- conflicted
+++ resolved
@@ -87,13 +87,9 @@
             result = tasks.update_docs_task.delay(
                 self.project.pk,
                 build_pk=build.pk,
-<<<<<<< HEAD
-                record=False)
-=======
-                record=False,
-                intersphinx=False,
-            )
->>>>>>> 08182190
+                record=False,
+                intersphinx=False,
+            )
         self.assertTrue(result.successful())
 
     @patch('readthedocs.projects.tasks.UpdateDocsTaskStep.setup_python_environment', new=MagicMock)
@@ -111,13 +107,9 @@
             result = tasks.update_docs_task.delay(
                 self.project.pk,
                 build_pk=build.pk,
-<<<<<<< HEAD
-                record=False)
-=======
-                record=False,
-                intersphinx=False,
-            )
->>>>>>> 08182190
+                record=False,
+                intersphinx=False,
+            )
         self.assertTrue(result.successful())
 
     @patch('readthedocs.projects.tasks.UpdateDocsTaskStep.setup_python_environment', new=MagicMock)
@@ -155,15 +147,11 @@
             result = tasks.update_docs_task.delay(
                 self.project.pk,
                 build_pk=build.pk,
-<<<<<<< HEAD
-                record=False)
-=======
                 record=False,
                 intersphinx=False,
             )
 
         mock_send_notifications.assert_not_called()
->>>>>>> 08182190
         self.assertTrue(result.successful())
 
     def test_sync_repository(self):
